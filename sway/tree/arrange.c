--- conflicted
+++ resolved
@@ -16,119 +16,6 @@
 
 struct sway_container root_container;
 
-<<<<<<< HEAD
-=======
-void arrange_root() {
-	if (config->reloading) {
-		return;
-	}
-	struct wlr_output_layout *output_layout =
-		root_container.sway_root->output_layout;
-	const struct wlr_box *layout_box =
-		wlr_output_layout_get_box(output_layout, NULL);
-	root_container.x = layout_box->x;
-	root_container.y = layout_box->y;
-	root_container.width = layout_box->width;
-	root_container.height = layout_box->height;
-	for (int i = 0; i < root_container.children->length; ++i) {
-		struct sway_container *output = root_container.children->items[i];
-		arrange_output(output);
-	}
-}
-
-void arrange_output(struct sway_container *output) {
-	if (config->reloading) {
-		return;
-	}
-	if (!sway_assert(output->type == C_OUTPUT,
-			"called arrange_output() on non-output container")) {
-		return;
-	}
-
-	const struct wlr_box *output_box = wlr_output_layout_get_box(
-			root_container.sway_root->output_layout,
-			output->sway_output->wlr_output);
-	output->x = output_box->x;
-	output->y = output_box->y;
-	output->width = output_box->width;
-	output->height = output_box->height;
-	wlr_log(L_DEBUG, "Arranging output '%s' at %f,%f",
-			output->name, output->x, output->y);
-	
-	for (int i = 0; i < output->children->length; ++i) {
-		struct sway_container *workspace = output->children->items[i];
-		arrange_workspace(workspace);
-	}
-	container_damage_whole(output);
-}
-
-void arrange_workspace(struct sway_container *workspace) {
-	if (config->reloading) {
-		return;
-	}
-	if (!sway_assert(workspace->type == C_WORKSPACE,
-			"called arrange_workspace() on non-workspace container")) {
-		return;
-	}
-
-	struct sway_container *output = workspace->parent;
-	struct wlr_box *area = &output->sway_output->usable_area;
-	wlr_log(L_DEBUG, "Usable area for ws: %dx%d@%d,%d",
-			area->width, area->height, area->x, area->y);
-
-	remove_gaps(workspace);
-
-	workspace->width = area->width;
-	workspace->height = area->height;
-	workspace->x = output->x + area->x;
-	workspace->y = output->y + area->y;
-
-	add_gaps(workspace);
-
-	wlr_log(L_DEBUG, "Arranging workspace '%s' at %f, %f",
-			workspace->name, workspace->x, workspace->y);
-	arrange_children_of(workspace);
-}
-
-void remove_gaps(struct sway_container *c) {
-	if (c->current_gaps == 0) {
-		wlr_log(L_DEBUG, "Removing gaps: not gapped: %p", c);
-		return;
-	}
-
-	c->width += c->current_gaps * 2;
-	c->height += c->current_gaps * 2;
-	c->x -= c->current_gaps;
-	c->y -= c->current_gaps;
-
-	c->current_gaps = 0;
-
-	wlr_log(L_DEBUG, "Removing gaps %p", c);
-}
-
-void add_gaps(struct sway_container *c) {
-	if (c->current_gaps > 0 || c->type == C_CONTAINER) {
-		wlr_log(L_DEBUG, "Not adding gaps: %p", c);
-		return;
-	}
-
-	if (c->type == C_WORKSPACE &&
-		!(config->edge_gaps || (config->smart_gaps && c->children->length > 1))) {
-		return;
-	}
-
-	double gaps = c->has_gaps ? c->gaps_inner : config->gaps_inner;
-
-	c->x += gaps;
-	c->y += gaps;
-	c->width -= 2 * gaps;
-	c->height -= 2 * gaps;
-	c->current_gaps = gaps;
-
-	wlr_log(L_DEBUG, "Adding gaps: %p", c);
-}
-
->>>>>>> 867fb6ae
 static void apply_horiz_layout(struct sway_container *parent) {
 	size_t num_children = parent->children->length;
 	if (!num_children) {
@@ -147,7 +34,6 @@
 	double total_width = 0;
 	for (size_t i = 0; i < num_children; ++i) {
 		struct sway_container *child = parent->children->items[i];
-
 		if (child->width <= 0) {
 			if (num_children > 1) {
 				child->width = parent->width / (num_children - 1);
@@ -170,25 +56,15 @@
 				child, child->type, child->width, scale);
 		child->x = child_x;
 		child->y = parent->y + parent_offset;
+		child->width = floor(child->width * scale);
 		child->height = parent_height;
-
-		if (i == num_children - 1) {
-			// Make last child use remaining width of parent
-			child->width = parent->x + parent->width - child->x;
-		} else {
-			child->width = floor(child->width * scale);
-		}
-
 		child_x += child->width;
 
-<<<<<<< HEAD
 		// Make last child use remaining width of parent
 		if (i == num_children - 1) {
 			child->width = parent->x + parent->width - child->x;
 		}
-=======
 		add_gaps(child);
->>>>>>> 867fb6ae
 	}
 }
 
@@ -210,7 +86,6 @@
 	double total_height = 0;
 	for (size_t i = 0; i < num_children; ++i) {
 		struct sway_container *child = parent->children->items[i];
-
 		if (child->height <= 0) {
 			if (num_children > 1) {
 				child->height = parent_height / (num_children - 1);
@@ -234,25 +109,15 @@
 		child->x = parent->x;
 		child->y = child_y;
 		child->width = parent->width;
-
-		if (i == num_children - 1) {
-			// Make last child use remaining height of parent
-			child->height = parent->y + parent_offset + parent_height - child->y;
-		} else {
-			child->height = floor(child->height * scale);
-		}
-
+		child->height = floor(child->height * scale);
 		child_y += child->height;
 
-<<<<<<< HEAD
 		// Make last child use remaining height of parent
 		if (i == num_children - 1) {
 			child->height =
 				parent->y + parent_offset + parent_height - child->y;
 		}
-=======
 		add_gaps(child);
->>>>>>> 867fb6ae
 	}
 }
 
@@ -293,18 +158,11 @@
 		}
 		transaction_add_container(transaction, floater);
 	}
-<<<<<<< HEAD
 }
 
 static void arrange_children_of(struct sway_container *parent,
 		struct sway_transaction *transaction) {
 	if (config->reloading) {
-=======
-
-	if (workspace->sway_workspace->fullscreen) {
-		// Just arrange the fullscreen view and jump out
-		view_autoconfigure(workspace->sway_workspace->fullscreen);
->>>>>>> 867fb6ae
 		return;
 	}
 	wlr_log(L_DEBUG, "Arranging layout for %p %s %fx%f+%f,%f", parent,
@@ -356,10 +214,12 @@
 	struct wlr_box *area = &output->sway_output->usable_area;
 	wlr_log(L_DEBUG, "Usable area for ws: %dx%d@%d,%d",
 			area->width, area->height, area->x, area->y);
+	remove_gaps(workspace);
 	workspace->width = area->width;
 	workspace->height = area->height;
 	workspace->x = output->x + area->x;
 	workspace->y = output->y + area->y;
+	add_gaps(workspace);
 	transaction_add_container(transaction, workspace);
 	wlr_log(L_DEBUG, "Arranging workspace '%s' at %f, %f", workspace->name,
 			workspace->x, workspace->y);
@@ -437,4 +297,42 @@
 	struct sway_transaction *transaction = transaction_create();
 	arrange_windows(container, transaction);
 	transaction_commit(transaction);
+}
+
+void remove_gaps(struct sway_container *c) {
+	if (c->current_gaps == 0) {
+		wlr_log(L_DEBUG, "Removing gaps: not gapped: %p", c);
+		return;
+	}
+
+	c->width += c->current_gaps * 2;
+	c->height += c->current_gaps * 2;
+	c->x -= c->current_gaps;
+	c->y -= c->current_gaps;
+
+	c->current_gaps = 0;
+
+	wlr_log(L_DEBUG, "Removing gaps %p", c);
+}
+
+void add_gaps(struct sway_container *c) {
+	if (c->current_gaps > 0 || c->type == C_CONTAINER) {
+		wlr_log(L_DEBUG, "Not adding gaps: %p", c);
+		return;
+	}
+
+	if (c->type == C_WORKSPACE &&
+		!(config->edge_gaps || (config->smart_gaps && c->children->length > 1))) {
+		return;
+	}
+
+	double gaps = c->has_gaps ? c->gaps_inner : config->gaps_inner;
+
+	c->x += gaps;
+	c->y += gaps;
+	c->width -= 2 * gaps;
+	c->height -= 2 * gaps;
+	c->current_gaps = gaps;
+
+	wlr_log(L_DEBUG, "Adding gaps: %p", c);
 }