#define _POSIX_C_SOURCE 200809L
#include <stdlib.h>
#include <wayland-server.h>
#include <wlr/render/wlr_renderer.h>
#include <wlr/types/wlr_output_layout.h>
#include "list.h"
#include "log.h"
#include "sway/criteria.h"
#include "sway/commands.h"
#include "sway/ipc-server.h"
#include "sway/output.h"
#include "sway/input/seat.h"
#include "sway/tree/arrange.h"
#include "sway/tree/container.h"
#include "sway/tree/layout.h"
#include "sway/tree/view.h"
#include "sway/tree/workspace.h"
#include "sway/config.h"
#include "pango.h"
#include "stringop.h"

void view_init(struct sway_view *view, enum sway_view_type type,
		const struct sway_view_impl *impl) {
	view->type = type;
	view->impl = impl;
	view->executed_criteria = create_list();
	view->marks = create_list();
	wl_signal_init(&view->events.unmap);
}

void view_free(struct sway_view *view) {
	if (!sway_assert(view->surface == NULL, "Tried to free mapped view")) {
		return;
	}
	if (!sway_assert(view->destroying,
				"Tried to free view which wasn't marked as destroying")) {
		return;
	}
	if (!sway_assert(view->swayc == NULL,
				"Tried to free view which still has a swayc "
				"(might have a pending transaction?)")) {
		return;
	}
	list_free(view->executed_criteria);

	list_foreach(view->marks, free);
	list_free(view->marks);

	wlr_texture_destroy(view->marks_focused);
	wlr_texture_destroy(view->marks_focused_inactive);
	wlr_texture_destroy(view->marks_unfocused);
	wlr_texture_destroy(view->marks_urgent);

	if (view->impl->destroy) {
		view->impl->destroy(view);
	} else {
		free(view);
	}
}

/**
 * The view may or may not be involved in a transaction. For example, a view may
 * unmap then attempt to destroy itself before we've applied the new layout. If
 * an unmapping view is still involved in a transaction then it'll still have a
 * swayc.
 *
 * If there's no transaction we can simply free the view. Otherwise the
 * destroying flag will make the view get freed when the transaction is
 * finished.
 */
void view_destroy(struct sway_view *view) {
	if (!sway_assert(view->surface == NULL, "Tried to destroy a mapped view")) {
		return;
	}
	view->destroying = true;

	if (!view->swayc) {
		view_free(view);
	}
}

const char *view_get_title(struct sway_view *view) {
	if (view->impl->get_string_prop) {
		return view->impl->get_string_prop(view, VIEW_PROP_TITLE);
	}
	return NULL;
}

const char *view_get_app_id(struct sway_view *view) {
	if (view->impl->get_string_prop) {
		return view->impl->get_string_prop(view, VIEW_PROP_APP_ID);
	}
	return NULL;
}

const char *view_get_class(struct sway_view *view) {
	if (view->impl->get_string_prop) {
		return view->impl->get_string_prop(view, VIEW_PROP_CLASS);
	}
	return NULL;
}

const char *view_get_instance(struct sway_view *view) {
	if (view->impl->get_string_prop) {
		return view->impl->get_string_prop(view, VIEW_PROP_INSTANCE);
	}
	return NULL;
}

uint32_t view_get_x11_window_id(struct sway_view *view) {
	if (view->impl->get_int_prop) {
		return view->impl->get_int_prop(view, VIEW_PROP_X11_WINDOW_ID);
	}
	return 0;
}

const char *view_get_window_role(struct sway_view *view) {
	if (view->impl->get_string_prop) {
		return view->impl->get_string_prop(view, VIEW_PROP_WINDOW_ROLE);
	}
	return NULL;
}

uint32_t view_get_window_type(struct sway_view *view) {
	if (view->impl->get_int_prop) {
		return view->impl->get_int_prop(view, VIEW_PROP_WINDOW_TYPE);
	}
	return 0;
}

const char *view_get_shell(struct sway_view *view) {
	switch(view->type) {
	case SWAY_VIEW_XDG_SHELL_V6:
		return "xdg_shell_v6";
	case SWAY_VIEW_XDG_SHELL:
		return "xdg_shell";
	case SWAY_VIEW_XWAYLAND:
		return "xwayland";
	}
	return "unknown";
}

uint32_t view_configure(struct sway_view *view, double lx, double ly, int width,
		int height) {
	if (view->impl->configure) {
		return view->impl->configure(view, lx, ly, width, height);
	}
	return 0;
}

void view_init_floating(struct sway_view *view) {
	struct sway_container *ws = container_parent(view->swayc, C_WORKSPACE);
	int max_width = ws->width * 0.6666;
	int max_height = ws->height * 0.6666;
	view->width =
		view->natural_width > max_width ? max_width : view->natural_width;
	view->height =
		view->natural_height > max_height ? max_height : view->natural_height;
	view->x = ws->x + (ws->width - view->width) / 2;
	view->y = ws->y + (ws->height - view->height) / 2;

	// If the view's border is B_NONE then these properties are ignored.
	view->border_top = view->border_bottom = true;
	view->border_left = view->border_right = true;

<<<<<<< HEAD
	container_set_geometry_from_floating_view(view->swayc);
=======
	// Don't maximize floating windows
	view_set_tiled(view, false);

	view_configure(view, lx, ly, width, height);
>>>>>>> 9ba72433
}

void view_autoconfigure(struct sway_view *view) {
	if (!sway_assert(view->swayc,
				"Called view_autoconfigure() on a view without a swayc")) {
		return;
	}

	struct sway_container *output = container_parent(view->swayc, C_OUTPUT);

	if (view->is_fullscreen) {
		view->x = output->x;
		view->y = output->y;
		view->width = output->width;
		view->height = output->height;
		return;
	}

	if (container_is_floating(view->swayc)) {
		return;
	}

	struct sway_container *ws = container_parent(view->swayc, C_WORKSPACE);

	int other_views = 0;
	if (config->hide_edge_borders == E_SMART) {
		struct sway_container *con = view->swayc;
		while (con != output) {
			if (con->layout != L_TABBED && con->layout != L_STACKED) {
				other_views += con->children ? con->children->length - 1 : 0;
				if (other_views > 0) {
					break;
				}
			}
			con = con->parent;
		}
	}

	struct sway_container *con = view->swayc;

	view->border_top = view->border_bottom = true;
	view->border_left = view->border_right = true;
	if (config->hide_edge_borders == E_BOTH
			|| config->hide_edge_borders == E_VERTICAL
			|| (config->hide_edge_borders == E_SMART && !other_views)) {
		view->border_left = con->x != ws->x;
		int right_x = con->x + con->width;
		view->border_right = right_x != ws->x + ws->width;
	}
	if (config->hide_edge_borders == E_BOTH
			|| config->hide_edge_borders == E_HORIZONTAL
			|| (config->hide_edge_borders == E_SMART && !other_views)) {
		view->border_top = con->y != ws->y;
		int bottom_y = con->y + con->height;
		view->border_bottom = bottom_y != ws->y + ws->height;
	}

	double x, y, width, height;
	x = y = width = height = 0;
	double y_offset = 0;

	// In a tabbed or stacked container, the swayc's y is the top of the title
	// area. We have to offset the surface y by the height of the title bar, and
	// disable any top border because we'll always have the title bar.
	if (con->parent->layout == L_TABBED) {
		y_offset = container_titlebar_height();
		view->border_top = false;
	} else if (con->parent->layout == L_STACKED) {
		y_offset = container_titlebar_height() * con->parent->children->length;
		view->border_top = false;
	}

	switch (view->border) {
	case B_NONE:
		x = con->x;
		y = con->y + y_offset;
		width = con->width;
		height = con->height - y_offset;
		break;
	case B_PIXEL:
		x = con->x + view->border_thickness * view->border_left;
		y = con->y + view->border_thickness * view->border_top + y_offset;
		width = con->width
			- view->border_thickness * view->border_left
			- view->border_thickness * view->border_right;
		height = con->height - y_offset
			- view->border_thickness * view->border_top
			- view->border_thickness * view->border_bottom;
		break;
	case B_NORMAL:
		// Height is: 1px border + 3px pad + title height + 3px pad + 1px border
		x = con->x + view->border_thickness * view->border_left;
		width = con->width
			- view->border_thickness * view->border_left
			- view->border_thickness * view->border_right;
		if (y_offset) {
			y = con->y + y_offset;
			height = con->height - y_offset
				- view->border_thickness * view->border_bottom;
		} else {
			y = con->y + container_titlebar_height();
			height = con->height - container_titlebar_height()
				- view->border_thickness * view->border_bottom;
		}
		break;
	}

	view->x = x;
	view->y = y;
<<<<<<< HEAD
	view->width = width;
	view->height = height;
=======
	view_set_tiled(view, true);
	view_configure(view, x, y, width, height);
>>>>>>> 9ba72433
}

void view_set_activated(struct sway_view *view, bool activated) {
	if (view->impl->set_activated) {
		view->impl->set_activated(view, activated);
	}
}

<<<<<<< HEAD
void view_set_fullscreen(struct sway_view *view, bool fullscreen) {
=======
void view_set_tiled(struct sway_view *view, bool tiled) {
	view->border = tiled ? config->border : B_NONE;
	if (view->impl->set_tiled) {
		view->impl->set_tiled(view, tiled);
	}
}

// Set fullscreen, but without IPC events or arranging windows.
void view_set_fullscreen_raw(struct sway_view *view, bool fullscreen) {
>>>>>>> 9ba72433
	if (view->is_fullscreen == fullscreen) {
		return;
	}

	struct sway_container *workspace =
		container_parent(view->swayc, C_WORKSPACE);

	if (view->impl->set_fullscreen) {
		view->impl->set_fullscreen(view, fullscreen);
	}

	view->is_fullscreen = fullscreen;

	if (fullscreen) {
		if (workspace->sway_workspace->fullscreen) {
			view_set_fullscreen(workspace->sway_workspace->fullscreen, false);
		}
		workspace->sway_workspace->fullscreen = view;
		view->saved_x = view->x;
		view->saved_y = view->y;
		view->saved_width = view->width;
		view->saved_height = view->height;
		view->swayc->saved_x = view->swayc->x;
		view->swayc->saved_y = view->swayc->y;
		view->swayc->saved_width = view->swayc->width;
		view->swayc->saved_height = view->swayc->height;

		struct sway_seat *seat;
		struct sway_container *focus, *focus_ws;
		wl_list_for_each(seat, &input_manager->seats, link) {
			focus = seat_get_focus(seat);
			if (focus) {
				focus_ws = focus;
				if (focus && focus_ws->type != C_WORKSPACE) {
					focus_ws = container_parent(focus_ws, C_WORKSPACE);
				}
				seat_set_focus(seat, view->swayc);
				if (focus_ws != workspace) {
					seat_set_focus(seat, focus);
				}
			}
		}
	} else {
		workspace->sway_workspace->fullscreen = NULL;
		if (container_is_floating(view->swayc)) {
			view->x = view->saved_x;
			view->y = view->saved_y;
			view->width = view->saved_width;
			view->height = view->saved_height;
			container_set_geometry_from_floating_view(view->swayc);
		} else {
			view->swayc->width = view->swayc->saved_width;
			view->swayc->height = view->swayc->saved_height;
		}
	}

	ipc_event_window(view->swayc, "fullscreen_mode");
}

void view_close(struct sway_view *view) {
	if (view->impl->close) {
		view->impl->close(view);
	}
}

void view_damage_from(struct sway_view *view) {
	for (int i = 0; i < root_container.children->length; ++i) {
		struct sway_container *cont = root_container.children->items[i];
		if (cont->type == C_OUTPUT) {
			output_damage_from_view(cont->sway_output, view);
		}
	}
}

static void view_get_layout_box(struct sway_view *view, struct wlr_box *box) {
	struct sway_container *output = container_parent(view->swayc, C_OUTPUT);

	box->x = output->x + view->swayc->x;
	box->y = output->y + view->swayc->y;
	box->width = view->width;
	box->height = view->height;
}

void view_for_each_surface(struct sway_view *view,
		wlr_surface_iterator_func_t iterator, void *user_data) {
	if (!view->surface) {
		return;
	}
	if (view->impl->for_each_surface) {
		view->impl->for_each_surface(view, iterator, user_data);
	} else {
		wlr_surface_for_each_surface(view->surface, iterator, user_data);
	}
}

static void view_subsurface_create(struct sway_view *view,
	struct wlr_subsurface *subsurface);

static void view_init_subsurfaces(struct sway_view *view,
	struct wlr_surface *surface);

static void view_handle_surface_new_subsurface(struct wl_listener *listener,
		void *data) {
	struct sway_view *view =
		wl_container_of(listener, view, surface_new_subsurface);
	struct wlr_subsurface *subsurface = data;
	view_subsurface_create(view, subsurface);
}

static void surface_send_enter_iterator(struct wlr_surface *surface,
		int x, int y, void *data) {
	struct wlr_output *wlr_output = data;
	wlr_surface_send_enter(surface, wlr_output);
}

static void surface_send_leave_iterator(struct wlr_surface *surface,
		int x, int y, void *data) {
	struct wlr_output *wlr_output = data;
	wlr_surface_send_leave(surface, wlr_output);
}

static void view_handle_container_reparent(struct wl_listener *listener,
		void *data) {
	struct sway_view *view =
		wl_container_of(listener, view, container_reparent);
	struct sway_container *old_parent = data;

	struct sway_container *old_output = old_parent;
	if (old_output != NULL && old_output->type != C_OUTPUT) {
		old_output = container_parent(old_output, C_OUTPUT);
	}

	struct sway_container *new_output = view->swayc->parent;
	if (new_output != NULL && new_output->type != C_OUTPUT) {
		new_output = container_parent(new_output, C_OUTPUT);
	}

	if (old_output == new_output) {
		return;
	}

	if (old_output != NULL) {
		view_for_each_surface(view, surface_send_leave_iterator,
			old_output->sway_output->wlr_output);
	}
	if (new_output != NULL) {
		view_for_each_surface(view, surface_send_enter_iterator,
			new_output->sway_output->wlr_output);
	}
}

static bool view_has_executed_criteria(struct sway_view *view,
		struct criteria *criteria) {
	for (int i = 0; i < view->executed_criteria->length; ++i) {
		struct criteria *item = view->executed_criteria->items[i];
		if (item == criteria) {
			return true;
		}
	}
	return false;
}

void view_execute_criteria(struct sway_view *view) {
	if (!view->swayc) {
		return;
	}
	struct sway_seat *seat = input_manager_current_seat(input_manager);
	struct sway_container *prior_focus = seat_get_focus(seat);
	list_t *criterias = criteria_for_view(view, CT_COMMAND);
	for (int i = 0; i < criterias->length; i++) {
		struct criteria *criteria = criterias->items[i];
		wlr_log(L_DEBUG, "Checking criteria %s", criteria->raw);
		if (view_has_executed_criteria(view, criteria)) {
			wlr_log(L_DEBUG, "Criteria already executed");
			continue;
		}
		wlr_log(L_DEBUG, "for_window '%s' matches view %p, cmd: '%s'",
				criteria->raw, view, criteria->cmdlist);
		list_add(view->executed_criteria, criteria);
		struct cmd_results *res = execute_command(criteria->cmdlist, NULL);
		if (res->status != CMD_SUCCESS) {
			wlr_log(L_ERROR, "Command '%s' failed: %s", res->input, res->error);
		}
		free_cmd_results(res);
		// view must be focused for commands to affect it,
		// so always refocus in-between command lists
		seat_set_focus(seat, view->swayc);
	}
	list_free(criterias);
	seat_set_focus(seat, prior_focus);
}

void view_map(struct sway_view *view, struct wlr_surface *wlr_surface) {
	if (!sway_assert(view->surface == NULL, "cannot map mapped view")) {
		return;
	}

	struct sway_seat *seat = input_manager_current_seat(input_manager);
	struct sway_container *focus =
		seat_get_focus_inactive(seat, &root_container);
	struct sway_container *cont = NULL;

	// Check if there's any `assign` criteria for the view
	list_t *criterias = criteria_for_view(view,
			CT_ASSIGN_WORKSPACE | CT_ASSIGN_OUTPUT);
	struct sway_container *workspace = NULL;
	if (criterias->length) {
		struct criteria *criteria = criterias->items[0];
		if (criteria->type == CT_ASSIGN_WORKSPACE) {
			workspace = workspace_by_name(criteria->target);
			if (!workspace) {
				workspace = workspace_create(NULL, criteria->target);
			}
			focus = seat_get_focus_inactive(seat, workspace);
		} else {
			// TODO: CT_ASSIGN_OUTPUT
		}
	}
	// If we're about to launch the view into the floating container, then
	// launch it as a tiled view in the root of the workspace instead.
	if (container_is_floating(focus)) {
		focus = focus->parent->parent;
	}
	free(criterias);
	cont = container_view_create(focus, view);

	view->surface = wlr_surface;
	view->swayc = cont;
	view->border = config->border;
	view->border_thickness = config->border_thickness;

	view_init_subsurfaces(view, wlr_surface);
	wl_signal_add(&wlr_surface->events.new_subsurface,
		&view->surface_new_subsurface);
	view->surface_new_subsurface.notify = view_handle_surface_new_subsurface;

	wl_signal_add(&view->swayc->events.reparent, &view->container_reparent);
	view->container_reparent.notify = view_handle_container_reparent;

	if (view->impl->wants_floating && view->impl->wants_floating(view)) {
		container_set_floating(view->swayc, true);
	}

	input_manager_set_focus(input_manager, cont);
	if (workspace) {
		workspace_switch(workspace);
	}

	view_update_title(view, false);
	container_notify_subtree_changed(view->swayc->parent);
	view_execute_criteria(view);

	view_handle_container_reparent(&view->container_reparent, NULL);
}

void view_unmap(struct sway_view *view) {
	wl_signal_emit(&view->events.unmap, view);

	wl_list_remove(&view->surface_new_subsurface.link);
	wl_list_remove(&view->container_reparent.link);

	if (view->is_fullscreen) {
		struct sway_container *ws = container_parent(view->swayc, C_WORKSPACE);
		ws->sway_workspace->fullscreen = NULL;
		container_destroy(view->swayc);

		arrange_and_commit(ws->parent);
	} else {
		struct sway_container *parent = container_destroy(view->swayc);
		arrange_and_commit(parent);
	}
	view->surface = NULL;
}

void view_update_position(struct sway_view *view, double lx, double ly) {
	if (view->x == lx && view->y == ly) {
		return;
	}
	container_damage_whole(view->swayc);
	view->x = lx;
	view->y = ly;
	if (container_is_floating(view->swayc)) {
		container_set_geometry_from_floating_view(view->swayc);
	}
	container_damage_whole(view->swayc);
}

void view_update_size(struct sway_view *view, int width, int height) {
	if (view->width == width && view->height == height) {
		return;
	}
	container_damage_whole(view->swayc);
	view->width = width;
	view->height = height;
	if (container_is_floating(view->swayc)) {
		container_set_geometry_from_floating_view(view->swayc);
	}
	container_damage_whole(view->swayc);
}

static void view_subsurface_create(struct sway_view *view,
		struct wlr_subsurface *subsurface) {
	struct sway_view_child *child = calloc(1, sizeof(struct sway_view_child));
	if (child == NULL) {
		wlr_log(L_ERROR, "Allocation failed");
		return;
	}
	view_child_init(child, NULL, view, subsurface->surface);
}

static void view_child_handle_surface_commit(struct wl_listener *listener,
		void *data) {
	struct sway_view_child *child =
		wl_container_of(listener, child, surface_commit);
	// TODO: only accumulate damage from the child
	view_damage_from(child->view);
}

static void view_child_handle_surface_new_subsurface(
		struct wl_listener *listener, void *data) {
	struct sway_view_child *child =
		wl_container_of(listener, child, surface_new_subsurface);
	struct wlr_subsurface *subsurface = data;
	view_subsurface_create(child->view, subsurface);
}

static void view_child_handle_surface_destroy(struct wl_listener *listener,
		void *data) {
	struct sway_view_child *child =
		wl_container_of(listener, child, surface_destroy);
	view_child_destroy(child);
}

static void view_child_handle_view_unmap(struct wl_listener *listener,
		void *data) {
	struct sway_view_child *child =
		wl_container_of(listener, child, view_unmap);
	view_child_destroy(child);
}

static void view_init_subsurfaces(struct sway_view *view,
		struct wlr_surface *surface) {
	struct wlr_subsurface *subsurface;
	wl_list_for_each(subsurface, &surface->subsurfaces, parent_link) {
		view_subsurface_create(view, subsurface);
	}
}

void view_child_init(struct sway_view_child *child,
		const struct sway_view_child_impl *impl, struct sway_view *view,
		struct wlr_surface *surface) {
	child->impl = impl;
	child->view = view;
	child->surface = surface;

	wl_signal_add(&surface->events.commit, &child->surface_commit);
	child->surface_commit.notify = view_child_handle_surface_commit;
	wl_signal_add(&surface->events.new_subsurface,
		&child->surface_new_subsurface);
	child->surface_new_subsurface.notify =
		view_child_handle_surface_new_subsurface;
	wl_signal_add(&surface->events.destroy, &child->surface_destroy);
	child->surface_destroy.notify = view_child_handle_surface_destroy;
	wl_signal_add(&view->events.unmap, &child->view_unmap);
	child->view_unmap.notify = view_child_handle_view_unmap;

	struct sway_container *output = child->view->swayc->parent;
	if (output != NULL) {
		if (output->type != C_OUTPUT) {
			output = container_parent(output, C_OUTPUT);
		}
		wlr_surface_send_enter(child->surface, output->sway_output->wlr_output);
	}

	view_init_subsurfaces(child->view, surface);

	// TODO: only damage the whole child
	if (child->view->swayc) {
		container_damage_whole(child->view->swayc);
	}
}

void view_child_destroy(struct sway_view_child *child) {
	// TODO: only damage the whole child
	if (child->view->swayc) {
		container_damage_whole(child->view->swayc);
	}

	wl_list_remove(&child->surface_commit.link);
	wl_list_remove(&child->surface_destroy.link);
	wl_list_remove(&child->view_unmap.link);

	if (child->impl && child->impl->destroy) {
		child->impl->destroy(child);
	} else {
		free(child);
	}
}

static size_t append_prop(char *buffer, const char *value) {
	if (!value) {
		return 0;
	}
	lenient_strcat(buffer, value);
	return strlen(value);
}

/**
 * Calculate and return the length of the formatted title.
 * If buffer is not NULL, also populate the buffer with the formatted title.
 */
static size_t parse_title_format(struct sway_view *view, char *buffer) {
	if (!view->title_format || strcmp(view->title_format, "%title") == 0) {
		const char *title = view_get_title(view);
		if (buffer && title) {
			strcpy(buffer, title);
		}
		return title ? strlen(title) : 0;
	}

	size_t len = 0;
	char *format = view->title_format;
	char *next = strchr(format, '%');
	while (next) {
		// Copy everything up to the %
		lenient_strncat(buffer, format, next - format);
		len += next - format;
		format = next;

		if (strncmp(next, "%title", 6) == 0) {
			len += append_prop(buffer, view_get_title(view));
			format += 6;
		} else if (strncmp(next, "%app_id", 7) == 0) {
			len += append_prop(buffer, view_get_app_id(view));
			format += 7;
		} else if (strncmp(next, "%class", 6) == 0) {
			len += append_prop(buffer, view_get_class(view));
			format += 6;
		} else if (strncmp(next, "%instance", 9) == 0) {
			len += append_prop(buffer, view_get_instance(view));
			format += 9;
		} else if (strncmp(next, "%shell", 6) == 0) {
			len += append_prop(buffer, view_get_shell(view));
			format += 6;
		} else {
			lenient_strcat(buffer, "%");
			++format;
			++len;
		}
		next = strchr(format, '%');
	}
	lenient_strcat(buffer, format);
	len += strlen(format);

	return len;
}

static char *escape_title(char *buffer) {
	int length = escape_markup_text(buffer, NULL, 0);
	char *escaped_title = calloc(length + 1, sizeof(char));
	int result = escape_markup_text(buffer, escaped_title, length);
	if (result != length) {
		wlr_log(L_ERROR, "Could not escape title: %s", buffer);
		free(escaped_title);
		return buffer;
	}
	free(buffer);
	return escaped_title;
}

void view_update_title(struct sway_view *view, bool force) {
	if (!view->swayc) {
		return;
	}
	const char *title = view_get_title(view);

	if (!force) {
		if (title && view->swayc->name && strcmp(title, view->swayc->name) == 0) {
			return;
		}
		if (!title && !view->swayc->name) {
			return;
		}
	}

	free(view->swayc->name);
	free(view->swayc->formatted_title);
	if (title) {
		size_t len = parse_title_format(view, NULL);
		char *buffer = calloc(len + 1, sizeof(char));
		if (!sway_assert(buffer, "Unable to allocate title string")) {
			return;
		}
		parse_title_format(view, buffer);
		// now we have the title, but needs to be escaped when using pango markup
		if (config->pango_markup) {
			buffer = escape_title(buffer);
		}

		view->swayc->name = strdup(title);
		view->swayc->formatted_title = buffer;
	} else {
		view->swayc->name = NULL;
		view->swayc->formatted_title = NULL;
	}
	container_calculate_title_height(view->swayc);
	config_update_font_height(false);

	// Update title after the global font height is updated
	container_update_title_textures(view->swayc);
}

static bool find_by_mark_iterator(struct sway_container *con,
		void *data) {
	char *mark = data;
	return con->type == C_VIEW && view_has_mark(con->sway_view, mark);
}

bool view_find_and_unmark(char *mark) {
	struct sway_container *container = container_find(&root_container,
		find_by_mark_iterator, mark);
	if (!container) {
		return false;
	}
	struct sway_view *view = container->sway_view;

	for (int i = 0; i < view->marks->length; ++i) {
		char *view_mark = view->marks->items[i];
		if (strcmp(view_mark, mark) == 0) {
			free(view_mark);
			list_del(view->marks, i);
			view_update_marks_textures(view);
			return true;
		}
	}
	return false;
}

void view_clear_marks(struct sway_view *view) {
	for (int i = 0; i < view->marks->length; ++i) {
		free(view->marks->items[i]);
	}
	list_free(view->marks);
	view->marks = create_list();
}

bool view_has_mark(struct sway_view *view, char *mark) {
	for (int i = 0; i < view->marks->length; ++i) {
		char *item = view->marks->items[i];
		if (strcmp(item, mark) == 0) {
			return true;
		}
	}
	return false;
}

static void update_marks_texture(struct sway_view *view,
		struct wlr_texture **texture, struct border_colors *class) {
	struct sway_container *output = container_parent(view->swayc, C_OUTPUT);
	if (!output) {
		return;
	}
	if (*texture) {
		wlr_texture_destroy(*texture);
		*texture = NULL;
	}
	if (!view->marks->length) {
		return;
	}

	size_t len = 0;
	for (int i = 0; i < view->marks->length; ++i) {
		char *mark = view->marks->items[i];
		if (mark[0] != '_') {
			len += strlen(mark) + 2;
		}
	}
	char *buffer = calloc(len + 1, 1);
	char *part = malloc(len + 1);

	if (!sway_assert(buffer && part, "Unable to allocate memory")) {
		free(buffer);
		return;
	}

	for (int i = 0; i < view->marks->length; ++i) {
		char *mark = view->marks->items[i];
		if (mark[0] != '_') {
			sprintf(part, "[%s]", mark);
			strcat(buffer, part);
		}
	}
	free(part);

	double scale = output->sway_output->wlr_output->scale;
	int width = 0;
	int height = config->font_height * scale;

	cairo_t *c = cairo_create(NULL);
	get_text_size(c, config->font, &width, NULL, scale, false, "%s", buffer);
	cairo_destroy(c);

	cairo_surface_t *surface = cairo_image_surface_create(
			CAIRO_FORMAT_ARGB32, width, height);
	cairo_t *cairo = cairo_create(surface);
	cairo_set_source_rgba(cairo, class->background[0], class->background[1],
			class->background[2], class->background[3]);
	cairo_paint(cairo);
	PangoContext *pango = pango_cairo_create_context(cairo);
	cairo_set_antialias(cairo, CAIRO_ANTIALIAS_BEST);
	cairo_set_source_rgba(cairo, class->text[0], class->text[1],
			class->text[2], class->text[3]);
	cairo_move_to(cairo, 0, 0);

	pango_printf(cairo, config->font, scale, false, "%s", buffer);

	cairo_surface_flush(surface);
	unsigned char *data = cairo_image_surface_get_data(surface);
	int stride = cairo_format_stride_for_width(CAIRO_FORMAT_ARGB32, width);
	struct wlr_renderer *renderer = wlr_backend_get_renderer(
			output->sway_output->wlr_output->backend);
	*texture = wlr_texture_from_pixels(
			renderer, WL_SHM_FORMAT_ARGB8888, stride, width, height, data);
	cairo_surface_destroy(surface);
	g_object_unref(pango);
	cairo_destroy(cairo);
	free(buffer);
}

void view_update_marks_textures(struct sway_view *view) {
	if (!config->show_marks) {
		return;
	}
	update_marks_texture(view, &view->marks_focused,
			&config->border_colors.focused);
	update_marks_texture(view, &view->marks_focused_inactive,
			&config->border_colors.focused_inactive);
	update_marks_texture(view, &view->marks_unfocused,
			&config->border_colors.unfocused);
	update_marks_texture(view, &view->marks_urgent,
			&config->border_colors.urgent);
	container_damage_whole(view->swayc);
}

bool view_is_visible(struct sway_view *view) {
	if (!view->swayc || view->swayc->destroying) {
		return false;
	}
	struct sway_container *workspace =
		container_parent(view->swayc, C_WORKSPACE);
	// Determine if view is nested inside a floating container which is sticky.
	// A simple floating view will have this ancestry:
	// C_VIEW -> floating -> workspace
	// A more complex ancestry could be:
	// C_VIEW -> C_CONTAINER (tabbed) -> floating -> workspace
	struct sway_container *floater = view->swayc;
	while (floater->parent->type != C_WORKSPACE
			&& floater->parent->parent->type != C_WORKSPACE) {
		floater = floater->parent;
	}
	bool is_sticky = container_is_floating(floater) && floater->is_sticky;
	// Check view isn't in a tabbed or stacked container on an inactive tab
	struct sway_seat *seat = input_manager_current_seat(input_manager);
	struct sway_container *container = view->swayc;
	while (container->type != C_WORKSPACE && container->layout != L_FLOATING) {
		if (container->parent->layout == L_TABBED ||
				container->parent->layout == L_STACKED) {
			if (seat_get_active_child(seat, container->parent) != container) {
				return false;
			}
		}
		container = container->parent;
	}
	// Check view isn't hidden by another fullscreen view
	if (workspace->sway_workspace->fullscreen && !view->is_fullscreen) {
		return false;
	}
	// Check the workspace is visible
	if (!is_sticky) {
		return workspace_is_visible(workspace);
	}
	return true;
}<|MERGE_RESOLUTION|>--- conflicted
+++ resolved
@@ -163,14 +163,10 @@
 	view->border_top = view->border_bottom = true;
 	view->border_left = view->border_right = true;
 
-<<<<<<< HEAD
 	container_set_geometry_from_floating_view(view->swayc);
-=======
+
 	// Don't maximize floating windows
 	view_set_tiled(view, false);
-
-	view_configure(view, lx, ly, width, height);
->>>>>>> 9ba72433
 }
 
 void view_autoconfigure(struct sway_view *view) {
@@ -280,13 +276,9 @@
 
 	view->x = x;
 	view->y = y;
-<<<<<<< HEAD
 	view->width = width;
 	view->height = height;
-=======
 	view_set_tiled(view, true);
-	view_configure(view, x, y, width, height);
->>>>>>> 9ba72433
 }
 
 void view_set_activated(struct sway_view *view, bool activated) {
@@ -295,9 +287,6 @@
 	}
 }
 
-<<<<<<< HEAD
-void view_set_fullscreen(struct sway_view *view, bool fullscreen) {
-=======
 void view_set_tiled(struct sway_view *view, bool tiled) {
 	view->border = tiled ? config->border : B_NONE;
 	if (view->impl->set_tiled) {
@@ -305,9 +294,7 @@
 	}
 }
 
-// Set fullscreen, but without IPC events or arranging windows.
-void view_set_fullscreen_raw(struct sway_view *view, bool fullscreen) {
->>>>>>> 9ba72433
+void view_set_fullscreen(struct sway_view *view, bool fullscreen) {
 	if (view->is_fullscreen == fullscreen) {
 		return;
 	}
