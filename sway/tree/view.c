#define _POSIX_C_SOURCE 200809L
#include <stdlib.h>
#include <wayland-server.h>
#include <wlr/render/wlr_renderer.h>
#include <wlr/types/wlr_output_layout.h>
#include <wlr/xwayland.h>
#include "list.h"
#include "log.h"
#include "sway/criteria.h"
#include "sway/commands.h"
#include "sway/ipc-server.h"
#include "sway/output.h"
#include "sway/input/seat.h"
#include "sway/tree/arrange.h"
#include "sway/tree/container.h"
#include "sway/tree/layout.h"
#include "sway/tree/view.h"
#include "sway/tree/workspace.h"
#include "sway/config.h"
#include "pango.h"
#include "stringop.h"

void view_init(struct sway_view *view, enum sway_view_type type,
		const struct sway_view_impl *impl) {
	view->type = type;
	view->impl = impl;
	view->executed_criteria = create_list();
	view->marks = create_list();
	view->allow_request_urgent = true;
	wl_signal_init(&view->events.unmap);
}

void view_free(struct sway_view *view) {
	if (!sway_assert(view->surface == NULL, "Tried to free mapped view")) {
		return;
	}
	if (!sway_assert(view->destroying,
				"Tried to free view which wasn't marked as destroying")) {
		return;
	}
	if (!sway_assert(view->swayc == NULL,
				"Tried to free view which still has a swayc "
				"(might have a pending transaction?)")) {
		return;
	}
	list_free(view->executed_criteria);

	list_foreach(view->marks, free);
	list_free(view->marks);

	wlr_texture_destroy(view->marks_focused);
	wlr_texture_destroy(view->marks_focused_inactive);
	wlr_texture_destroy(view->marks_unfocused);
	wlr_texture_destroy(view->marks_urgent);

	if (view->impl->destroy) {
		view->impl->destroy(view);
	} else {
		free(view);
	}
}

/**
 * The view may or may not be involved in a transaction. For example, a view may
 * unmap then attempt to destroy itself before we've applied the new layout. If
 * an unmapping view is still involved in a transaction then it'll still have a
 * swayc.
 *
 * If there's no transaction we can simply free the view. Otherwise the
 * destroying flag will make the view get freed when the transaction is
 * finished.
 */
void view_destroy(struct sway_view *view) {
	if (!sway_assert(view->surface == NULL, "Tried to destroy a mapped view")) {
		return;
	}
	view->destroying = true;

	if (!view->swayc) {
		view_free(view);
	}
}

const char *view_get_title(struct sway_view *view) {
	if (view->impl->get_string_prop) {
		return view->impl->get_string_prop(view, VIEW_PROP_TITLE);
	}
	return NULL;
}

const char *view_get_app_id(struct sway_view *view) {
	if (view->impl->get_string_prop) {
		return view->impl->get_string_prop(view, VIEW_PROP_APP_ID);
	}
	return NULL;
}

const char *view_get_class(struct sway_view *view) {
	if (view->impl->get_string_prop) {
		return view->impl->get_string_prop(view, VIEW_PROP_CLASS);
	}
	return NULL;
}

const char *view_get_instance(struct sway_view *view) {
	if (view->impl->get_string_prop) {
		return view->impl->get_string_prop(view, VIEW_PROP_INSTANCE);
	}
	return NULL;
}

uint32_t view_get_x11_window_id(struct sway_view *view) {
	if (view->impl->get_int_prop) {
		return view->impl->get_int_prop(view, VIEW_PROP_X11_WINDOW_ID);
	}
	return 0;
}

const char *view_get_window_role(struct sway_view *view) {
	if (view->impl->get_string_prop) {
		return view->impl->get_string_prop(view, VIEW_PROP_WINDOW_ROLE);
	}
	return NULL;
}

uint32_t view_get_window_type(struct sway_view *view) {
	if (view->impl->get_int_prop) {
		return view->impl->get_int_prop(view, VIEW_PROP_WINDOW_TYPE);
	}
	return 0;
}

const char *view_get_shell(struct sway_view *view) {
	switch(view->type) {
	case SWAY_VIEW_XDG_SHELL_V6:
		return "xdg_shell_v6";
	case SWAY_VIEW_XDG_SHELL:
		return "xdg_shell";
	case SWAY_VIEW_XWAYLAND:
		return "xwayland";
	}
	return "unknown";
}

void view_get_constraints(struct sway_view *view, double *min_width,
		double *max_width, double *min_height, double *max_height) {
	if (view->impl->get_constraints) {
		view->impl->get_constraints(view,
				min_width, max_width, min_height, max_height);
	} else {
		*min_width = DBL_MIN;
		*max_width = DBL_MAX;
		*min_height = DBL_MIN;
		*max_height = DBL_MAX;
	}
}

uint32_t view_configure(struct sway_view *view, double lx, double ly, int width,
		int height) {
	if (view->impl->configure) {
		return view->impl->configure(view, lx, ly, width, height);
	}
	return 0;
}

void view_init_floating(struct sway_view *view) {
	struct sway_container *ws = container_parent(view->swayc, C_WORKSPACE);
	int min_width, min_height;
	int max_width, max_height;

	if (config->floating_minimum_width == -1) { // no minimum
		min_width = 0;
	} else if (config->floating_minimum_width == 0) { // automatic
		min_width = 75;
	} else {
		min_width = config->floating_minimum_width;
	}

	if (config->floating_minimum_height == -1) { // no minimum
		min_height = 0;
	} else if (config->floating_minimum_height == 0) { // automatic
		min_height = 50;
	} else {
		min_height = config->floating_minimum_height;
	}

	if (config->floating_maximum_width == -1) { // no maximum
		max_width = INT_MAX;
	} else if (config->floating_maximum_width == 0) { // automatic
		max_width = ws->width * 0.6666;
	} else {
		max_width = config->floating_maximum_width;
	}

	if (config->floating_maximum_height == -1) { // no maximum
		max_height = INT_MAX;
	} else if (config->floating_maximum_height == 0) { // automatic
		max_height = ws->height * 0.6666;
	} else {
		max_height = config->floating_maximum_height;
	}

	view->width = fmax(min_width, fmin(view->natural_width, max_width));
	view->height = fmax(min_height, fmin(view->natural_height, max_height));
	view->x = ws->x + (ws->width - view->width) / 2;
	view->y = ws->y + (ws->height - view->height) / 2;

	// If the view's border is B_NONE then these properties are ignored.
	view->border_top = view->border_bottom = true;
	view->border_left = view->border_right = true;

	container_set_geometry_from_floating_view(view->swayc);
}

void view_autoconfigure(struct sway_view *view) {
	if (!sway_assert(view->swayc,
				"Called view_autoconfigure() on a view without a swayc")) {
		return;
	}

	struct sway_container *output = container_parent(view->swayc, C_OUTPUT);

	if (view->is_fullscreen) {
		view->x = output->x;
		view->y = output->y;
		view->width = output->width;
		view->height = output->height;
		return;
	}

	if (container_is_floating(view->swayc)) {
		return;
	}

	struct sway_container *ws = container_parent(view->swayc, C_WORKSPACE);

	int other_views = 0;
	if (config->hide_edge_borders == E_SMART) {
		struct sway_container *con = view->swayc;
		while (con != output) {
			if (con->layout != L_TABBED && con->layout != L_STACKED) {
				other_views += con->children ? con->children->length - 1 : 0;
				if (other_views > 0) {
					break;
				}
			}
			con = con->parent;
		}
	}

	struct sway_container *con = view->swayc;

	view->border_top = view->border_bottom = true;
	view->border_left = view->border_right = true;
	if (config->hide_edge_borders == E_BOTH
			|| config->hide_edge_borders == E_VERTICAL
			|| (config->hide_edge_borders == E_SMART && !other_views)) {
		view->border_left = con->x != ws->x;
		int right_x = con->x + con->width;
		view->border_right = right_x != ws->x + ws->width;
	}
	if (config->hide_edge_borders == E_BOTH
			|| config->hide_edge_borders == E_HORIZONTAL
			|| (config->hide_edge_borders == E_SMART && !other_views)) {
		view->border_top = con->y != ws->y;
		int bottom_y = con->y + con->height;
		view->border_bottom = bottom_y != ws->y + ws->height;
	}

	double x, y, width, height;
	x = y = width = height = 0;
	double y_offset = 0;

	// In a tabbed or stacked container, the swayc's y is the top of the title
	// area. We have to offset the surface y by the height of the title bar, and
	// disable any top border because we'll always have the title bar.
	if (con->parent->layout == L_TABBED) {
		y_offset = container_titlebar_height();
		view->border_top = false;
	} else if (con->parent->layout == L_STACKED) {
		y_offset = container_titlebar_height() * con->parent->children->length;
		view->border_top = false;
	}

	switch (view->border) {
	case B_NONE:
		x = con->x;
		y = con->y + y_offset;
		width = con->width;
		height = con->height - y_offset;
		break;
	case B_PIXEL:
		x = con->x + view->border_thickness * view->border_left;
		y = con->y + view->border_thickness * view->border_top + y_offset;
		width = con->width
			- view->border_thickness * view->border_left
			- view->border_thickness * view->border_right;
		height = con->height - y_offset
			- view->border_thickness * view->border_top
			- view->border_thickness * view->border_bottom;
		break;
	case B_NORMAL:
		// Height is: 1px border + 3px pad + title height + 3px pad + 1px border
		x = con->x + view->border_thickness * view->border_left;
		width = con->width
			- view->border_thickness * view->border_left
			- view->border_thickness * view->border_right;
		if (y_offset) {
			y = con->y + y_offset;
			height = con->height - y_offset
				- view->border_thickness * view->border_bottom;
		} else {
			y = con->y + container_titlebar_height();
			height = con->height - container_titlebar_height()
				- view->border_thickness * view->border_bottom;
		}
		break;
	}

	view->x = x;
	view->y = y;
	view->width = width;
	view->height = height;
}

void view_set_activated(struct sway_view *view, bool activated) {
	if (view->impl->set_activated) {
		view->impl->set_activated(view, activated);
	}
}

void view_set_tiled(struct sway_view *view, bool tiled) {
	if (!tiled) {
		view->using_csd = true;
		if (view->impl->has_client_side_decorations) {
			view->using_csd = view->impl->has_client_side_decorations(view);
		}
	} else {
		view->using_csd = false;
	}

	if (view->impl->set_tiled) {
		view->impl->set_tiled(view, tiled);
	}
}

void view_set_fullscreen(struct sway_view *view, bool fullscreen) {
	if (view->is_fullscreen == fullscreen) {
		return;
	}

	struct sway_container *workspace =
		container_parent(view->swayc, C_WORKSPACE);

	if (view->impl->set_fullscreen) {
		view->impl->set_fullscreen(view, fullscreen);
	}

	view->is_fullscreen = fullscreen;

	if (fullscreen) {
		if (workspace->sway_workspace->fullscreen) {
			view_set_fullscreen(workspace->sway_workspace->fullscreen, false);
		}
		workspace->sway_workspace->fullscreen = view;
		view->saved_x = view->x;
		view->saved_y = view->y;
		view->saved_width = view->width;
		view->saved_height = view->height;
		view->swayc->saved_x = view->swayc->x;
		view->swayc->saved_y = view->swayc->y;
		view->swayc->saved_width = view->swayc->width;
		view->swayc->saved_height = view->swayc->height;

		struct sway_seat *seat;
		struct sway_container *focus, *focus_ws;
		wl_list_for_each(seat, &input_manager->seats, link) {
			focus = seat_get_focus(seat);
			if (focus) {
				focus_ws = focus;
				if (focus && focus_ws->type != C_WORKSPACE) {
					focus_ws = container_parent(focus_ws, C_WORKSPACE);
				}
				seat_set_focus(seat, view->swayc);
				if (focus_ws != workspace) {
					seat_set_focus(seat, focus);
				}
			}
		}
	} else {
		workspace->sway_workspace->fullscreen = NULL;
		if (container_is_floating(view->swayc)) {
			view->x = view->saved_x;
			view->y = view->saved_y;
			view->width = view->saved_width;
			view->height = view->saved_height;
			container_set_geometry_from_floating_view(view->swayc);
		} else {
			view->swayc->width = view->swayc->saved_width;
			view->swayc->height = view->swayc->saved_height;
		}
	}

	container_end_mouse_operation(view->swayc);

	ipc_event_window(view->swayc, "fullscreen_mode");
}

void view_close(struct sway_view *view) {
	if (view->impl->close) {
		view->impl->close(view);
	}
}

void view_damage_from(struct sway_view *view) {
	for (int i = 0; i < root_container.children->length; ++i) {
		struct sway_container *cont = root_container.children->items[i];
		if (cont->type == C_OUTPUT) {
			output_damage_from_view(cont->sway_output, view);
		}
	}
}

static void view_get_layout_box(struct sway_view *view, struct wlr_box *box) {
	struct sway_container *output = container_parent(view->swayc, C_OUTPUT);

	box->x = output->x + view->swayc->x;
	box->y = output->y + view->swayc->y;
	box->width = view->width;
	box->height = view->height;
}

void view_for_each_surface(struct sway_view *view,
		wlr_surface_iterator_func_t iterator, void *user_data) {
	if (!view->surface) {
		return;
	}
	if (view->impl->for_each_surface) {
		view->impl->for_each_surface(view, iterator, user_data);
	} else {
		wlr_surface_for_each_surface(view->surface, iterator, user_data);
	}
}

static void view_subsurface_create(struct sway_view *view,
	struct wlr_subsurface *subsurface);

static void view_init_subsurfaces(struct sway_view *view,
	struct wlr_surface *surface);

static void view_handle_surface_new_subsurface(struct wl_listener *listener,
		void *data) {
	struct sway_view *view =
		wl_container_of(listener, view, surface_new_subsurface);
	struct wlr_subsurface *subsurface = data;
	view_subsurface_create(view, subsurface);
}

static void surface_send_enter_iterator(struct wlr_surface *surface,
		int x, int y, void *data) {
	struct wlr_output *wlr_output = data;
	wlr_surface_send_enter(surface, wlr_output);
}

static void surface_send_leave_iterator(struct wlr_surface *surface,
		int x, int y, void *data) {
	struct wlr_output *wlr_output = data;
	wlr_surface_send_leave(surface, wlr_output);
}

static void view_handle_container_reparent(struct wl_listener *listener,
		void *data) {
	struct sway_view *view =
		wl_container_of(listener, view, container_reparent);
	struct sway_container *old_parent = data;

	struct sway_container *old_output = old_parent;
	if (old_output != NULL && old_output->type != C_OUTPUT) {
		old_output = container_parent(old_output, C_OUTPUT);
	}

	struct sway_container *new_output = view->swayc->parent;
	if (new_output != NULL && new_output->type != C_OUTPUT) {
		new_output = container_parent(new_output, C_OUTPUT);
	}

	if (old_output == new_output) {
		return;
	}

	if (old_output != NULL) {
		view_for_each_surface(view, surface_send_leave_iterator,
			old_output->sway_output->wlr_output);
	}
	if (new_output != NULL) {
		view_for_each_surface(view, surface_send_enter_iterator,
			new_output->sway_output->wlr_output);
	}
}

static bool view_has_executed_criteria(struct sway_view *view,
		struct criteria *criteria) {
	for (int i = 0; i < view->executed_criteria->length; ++i) {
		struct criteria *item = view->executed_criteria->items[i];
		if (item == criteria) {
			return true;
		}
	}
	return false;
}

void view_execute_criteria(struct sway_view *view) {
	if (!view->swayc) {
		return;
	}
	struct sway_seat *seat = input_manager_current_seat(input_manager);
	struct sway_container *prior_focus = seat_get_focus(seat);
	list_t *criterias = criteria_for_view(view, CT_COMMAND);
	for (int i = 0; i < criterias->length; i++) {
		struct criteria *criteria = criterias->items[i];
		wlr_log(WLR_DEBUG, "Checking criteria %s", criteria->raw);
		if (view_has_executed_criteria(view, criteria)) {
			wlr_log(WLR_DEBUG, "Criteria already executed");
			continue;
		}
		wlr_log(WLR_DEBUG, "for_window '%s' matches view %p, cmd: '%s'",
				criteria->raw, view, criteria->cmdlist);
		seat_set_focus(seat, view->swayc);
		list_add(view->executed_criteria, criteria);
		struct cmd_results *res = execute_command(criteria->cmdlist, NULL);
		if (res->status != CMD_SUCCESS) {
			wlr_log(WLR_ERROR, "Command '%s' failed: %s", res->input, res->error);
		}
		free_cmd_results(res);
	}
	list_free(criterias);
	seat_set_focus(seat, prior_focus);
}

static bool should_focus(struct sway_view *view) {
	// If the view is the only one in the focused workspace, it'll get focus
	// regardless of any no_focus criteria.
	struct sway_container *parent = view->swayc->parent;
	struct sway_seat *seat = input_manager_current_seat(input_manager);
	if (parent->type == C_WORKSPACE && seat_get_focus(seat) == parent) {
		size_t num_children = parent->children->length +
			parent->sway_workspace->floating->children->length;
		if (num_children == 1) {
			return true;
		}
	}

	// Check no_focus criteria
	list_t *criterias = criteria_for_view(view, CT_NO_FOCUS);
	size_t len = criterias->length;
	list_free(criterias);
	return len == 0;
}

void view_map(struct sway_view *view, struct wlr_surface *wlr_surface) {
	if (!sway_assert(view->surface == NULL, "cannot map mapped view")) {
		return;
	}

	pid_t pid;
	if (view->type == SWAY_VIEW_XWAYLAND) {
		struct wlr_xwayland_surface *surf =
			wlr_xwayland_surface_from_wlr_surface(wlr_surface);
		pid = surf->pid;
	} else {
		struct wl_client *client =
			wl_resource_get_client(wlr_surface->resource);
		wl_client_get_credentials(client, &pid, NULL, NULL);
	}

	struct sway_seat *seat = input_manager_current_seat(input_manager);
	struct sway_container *target_sibling =
		seat_get_focus_inactive(seat, &root_container);
	struct sway_container *prev_focus = target_sibling;
	struct sway_container *cont = NULL;

	// Check if there's any `assign` criteria for the view
	list_t *criterias = criteria_for_view(view,
			CT_ASSIGN_WORKSPACE | CT_ASSIGN_OUTPUT);
	struct sway_container *workspace = NULL;
	if (criterias->length) {
		struct criteria *criteria = criterias->items[0];
		if (criteria->type == CT_ASSIGN_WORKSPACE) {
			workspace = workspace_by_name(criteria->target);
			if (!workspace) {
				workspace = workspace_create(NULL, criteria->target);
			}
			prev_focus = target_sibling;
			target_sibling = seat_get_focus_inactive(seat, workspace);
		} else {
			// CT_ASSIGN_OUTPUT
			struct sway_container *output = output_by_name(criteria->target);
			if (output) {
				focus = seat_get_focus_inactive(seat, output);
			}
		}
	}
	list_free(criterias);

	if (!workspace) {
		workspace = workspace_for_pid(pid);
		if (workspace) {
			prev_focus = target_sibling;
			target_sibling = seat_get_focus_inactive(seat, workspace);
		}
	}
	// If we're about to launch the view into the floating container, then
	// launch it as a tiled view in the root of the workspace instead.
	if (container_is_floating(target_sibling)) {
		if (prev_focus == target_sibling) {
			prev_focus = target_sibling->parent->parent;
		}
		target_sibling = target_sibling->parent->parent;
	}
<<<<<<< HEAD

	cont = container_view_create(target_sibling, view);
=======
	list_free(criterias);
	cont = container_view_create(focus, view);
>>>>>>> 224ade13

	view->surface = wlr_surface;
	view->swayc = cont;

	view_init_subsurfaces(view, wlr_surface);
	wl_signal_add(&wlr_surface->events.new_subsurface,
		&view->surface_new_subsurface);
	view->surface_new_subsurface.notify = view_handle_surface_new_subsurface;

	wl_signal_add(&view->swayc->events.reparent, &view->container_reparent);
	view->container_reparent.notify = view_handle_container_reparent;

	if (view->impl->wants_floating && view->impl->wants_floating(view)) {
		view->border = config->floating_border;
		view->border_thickness = config->floating_border_thickness;
		container_set_floating(view->swayc, true);
	} else {
		view->border = config->border;
		view->border_thickness = config->border_thickness;
		view_set_tiled(view, true);
	}

<<<<<<< HEAD
	if (prev_focus == target_sibling) {
		input_manager_set_focus(input_manager, cont);
=======
	if (should_focus(view)) {
		input_manager_set_focus(input_manager, cont);
		if (workspace) {
			workspace_switch(workspace);
		}
>>>>>>> 224ade13
	}

	view_update_title(view, false);
	container_notify_subtree_changed(view->swayc->parent);
	view_execute_criteria(view);

	view_handle_container_reparent(&view->container_reparent, NULL);
}

void view_unmap(struct sway_view *view) {
	wl_signal_emit(&view->events.unmap, view);

	wl_list_remove(&view->surface_new_subsurface.link);
	wl_list_remove(&view->container_reparent.link);

	if (view->urgent_timer) {
		wl_event_source_remove(view->urgent_timer);
		view->urgent_timer = NULL;
	}

	struct sway_container *ws = container_parent(view->swayc, C_WORKSPACE);

	struct sway_container *parent;
	if (view->is_fullscreen) {
		ws->sway_workspace->fullscreen = NULL;
		parent = container_destroy(view->swayc);

		arrange_windows(ws->parent);
	} else {
		parent = container_destroy(view->swayc);
		arrange_windows(parent);
	}
	if (parent->type >= C_WORKSPACE) { // if the workspace still exists
		workspace_detect_urgent(ws);
	}
	transaction_commit_dirty();
	view->surface = NULL;
}

void view_update_position(struct sway_view *view, double lx, double ly) {
	if (view->x == lx && view->y == ly) {
		return;
	}
	container_damage_whole(view->swayc);
	view->x = lx;
	view->y = ly;
	view->swayc->current.view_x = lx;
	view->swayc->current.view_y = ly;
	if (container_is_floating(view->swayc)) {
		container_set_geometry_from_floating_view(view->swayc);
	}
	container_damage_whole(view->swayc);
}

void view_update_size(struct sway_view *view, int width, int height) {
	if (view->width == width && view->height == height) {
		return;
	}
	container_damage_whole(view->swayc);
	view->width = width;
	view->height = height;
	view->swayc->current.view_width = width;
	view->swayc->current.view_height = height;
	if (container_is_floating(view->swayc)) {
		container_set_geometry_from_floating_view(view->swayc);
	}
	container_damage_whole(view->swayc);
}

static void view_subsurface_create(struct sway_view *view,
		struct wlr_subsurface *subsurface) {
	struct sway_view_child *child = calloc(1, sizeof(struct sway_view_child));
	if (child == NULL) {
		wlr_log(WLR_ERROR, "Allocation failed");
		return;
	}
	view_child_init(child, NULL, view, subsurface->surface);
}

static void view_child_handle_surface_commit(struct wl_listener *listener,
		void *data) {
	struct sway_view_child *child =
		wl_container_of(listener, child, surface_commit);
	// TODO: only accumulate damage from the child
	view_damage_from(child->view);
}

static void view_child_handle_surface_new_subsurface(
		struct wl_listener *listener, void *data) {
	struct sway_view_child *child =
		wl_container_of(listener, child, surface_new_subsurface);
	struct wlr_subsurface *subsurface = data;
	view_subsurface_create(child->view, subsurface);
}

static void view_child_handle_surface_destroy(struct wl_listener *listener,
		void *data) {
	struct sway_view_child *child =
		wl_container_of(listener, child, surface_destroy);
	view_child_destroy(child);
}

static void view_child_handle_view_unmap(struct wl_listener *listener,
		void *data) {
	struct sway_view_child *child =
		wl_container_of(listener, child, view_unmap);
	view_child_destroy(child);
}

static void view_init_subsurfaces(struct sway_view *view,
		struct wlr_surface *surface) {
	struct wlr_subsurface *subsurface;
	wl_list_for_each(subsurface, &surface->subsurfaces, parent_link) {
		view_subsurface_create(view, subsurface);
	}
}

void view_child_init(struct sway_view_child *child,
		const struct sway_view_child_impl *impl, struct sway_view *view,
		struct wlr_surface *surface) {
	child->impl = impl;
	child->view = view;
	child->surface = surface;

	wl_signal_add(&surface->events.commit, &child->surface_commit);
	child->surface_commit.notify = view_child_handle_surface_commit;
	wl_signal_add(&surface->events.new_subsurface,
		&child->surface_new_subsurface);
	child->surface_new_subsurface.notify =
		view_child_handle_surface_new_subsurface;
	wl_signal_add(&surface->events.destroy, &child->surface_destroy);
	child->surface_destroy.notify = view_child_handle_surface_destroy;
	wl_signal_add(&view->events.unmap, &child->view_unmap);
	child->view_unmap.notify = view_child_handle_view_unmap;

	struct sway_container *output = child->view->swayc->parent;
	if (output != NULL) {
		if (output->type != C_OUTPUT) {
			output = container_parent(output, C_OUTPUT);
		}
		wlr_surface_send_enter(child->surface, output->sway_output->wlr_output);
	}

	view_init_subsurfaces(child->view, surface);

	// TODO: only damage the whole child
	if (child->view->swayc) {
		container_damage_whole(child->view->swayc);
	}
}

void view_child_destroy(struct sway_view_child *child) {
	// TODO: only damage the whole child
	if (child->view->swayc) {
		container_damage_whole(child->view->swayc);
	}

	wl_list_remove(&child->surface_commit.link);
	wl_list_remove(&child->surface_destroy.link);
	wl_list_remove(&child->view_unmap.link);

	if (child->impl && child->impl->destroy) {
		child->impl->destroy(child);
	} else {
		free(child);
	}
}

struct sway_view *view_from_wlr_surface(struct wlr_surface *wlr_surface) {
	if (wlr_surface_is_xdg_surface(wlr_surface)) {
		struct wlr_xdg_surface *xdg_surface =
			wlr_xdg_surface_from_wlr_surface(wlr_surface);
		return view_from_wlr_xdg_surface(xdg_surface);
	}
	if (wlr_surface_is_xdg_surface_v6(wlr_surface)) {
		struct wlr_xdg_surface_v6 *xdg_surface_v6 =
			wlr_xdg_surface_v6_from_wlr_surface(wlr_surface);
		return view_from_wlr_xdg_surface_v6(xdg_surface_v6);
	}
	if (wlr_surface_is_xwayland_surface(wlr_surface)) {
		struct wlr_xwayland_surface *xsurface =
			wlr_xwayland_surface_from_wlr_surface(wlr_surface);
		return view_from_wlr_xwayland_surface(xsurface);
	}
	if (wlr_surface_is_subsurface(wlr_surface)) {
		struct wlr_subsurface *subsurface =
			wlr_subsurface_from_wlr_surface(wlr_surface);
		return view_from_wlr_surface(subsurface->parent);
	}
	if (wlr_surface_is_layer_surface(wlr_surface)) {
		return NULL;
	}

	const char *role = wlr_surface->role ? wlr_surface->role->name : NULL;
	wlr_log(WLR_DEBUG, "Surface of unknown type (role %s): %p",
		role, wlr_surface);
	return NULL;
}

static size_t append_prop(char *buffer, const char *value) {
	if (!value) {
		return 0;
	}
	lenient_strcat(buffer, value);
	return strlen(value);
}

/**
 * Calculate and return the length of the formatted title.
 * If buffer is not NULL, also populate the buffer with the formatted title.
 */
static size_t parse_title_format(struct sway_view *view, char *buffer) {
	if (!view->title_format || strcmp(view->title_format, "%title") == 0) {
		const char *title = view_get_title(view);
		if (buffer && title) {
			strcpy(buffer, title);
		}
		return title ? strlen(title) : 0;
	}

	size_t len = 0;
	char *format = view->title_format;
	char *next = strchr(format, '%');
	while (next) {
		// Copy everything up to the %
		lenient_strncat(buffer, format, next - format);
		len += next - format;
		format = next;

		if (strncmp(next, "%title", 6) == 0) {
			len += append_prop(buffer, view_get_title(view));
			format += 6;
		} else if (strncmp(next, "%app_id", 7) == 0) {
			len += append_prop(buffer, view_get_app_id(view));
			format += 7;
		} else if (strncmp(next, "%class", 6) == 0) {
			len += append_prop(buffer, view_get_class(view));
			format += 6;
		} else if (strncmp(next, "%instance", 9) == 0) {
			len += append_prop(buffer, view_get_instance(view));
			format += 9;
		} else if (strncmp(next, "%shell", 6) == 0) {
			len += append_prop(buffer, view_get_shell(view));
			format += 6;
		} else {
			lenient_strcat(buffer, "%");
			++format;
			++len;
		}
		next = strchr(format, '%');
	}
	lenient_strcat(buffer, format);
	len += strlen(format);

	return len;
}

static char *escape_title(char *buffer) {
	int length = escape_markup_text(buffer, NULL, 0);
	char *escaped_title = calloc(length + 1, sizeof(char));
	int result = escape_markup_text(buffer, escaped_title, length);
	if (result != length) {
		wlr_log(WLR_ERROR, "Could not escape title: %s", buffer);
		free(escaped_title);
		return buffer;
	}
	free(buffer);
	return escaped_title;
}

void view_update_title(struct sway_view *view, bool force) {
	if (!view->swayc) {
		return;
	}
	const char *title = view_get_title(view);

	if (!force) {
		if (title && view->swayc->name && strcmp(title, view->swayc->name) == 0) {
			return;
		}
		if (!title && !view->swayc->name) {
			return;
		}
	}

	free(view->swayc->name);
	free(view->swayc->formatted_title);
	if (title) {
		size_t len = parse_title_format(view, NULL);
		char *buffer = calloc(len + 1, sizeof(char));
		if (!sway_assert(buffer, "Unable to allocate title string")) {
			return;
		}
		parse_title_format(view, buffer);
		// now we have the title, but needs to be escaped when using pango markup
		if (config->pango_markup) {
			buffer = escape_title(buffer);
		}

		view->swayc->name = strdup(title);
		view->swayc->formatted_title = buffer;
	} else {
		view->swayc->name = NULL;
		view->swayc->formatted_title = NULL;
	}
	container_calculate_title_height(view->swayc);
	config_update_font_height(false);

	// Update title after the global font height is updated
	container_update_title_textures(view->swayc);
}

static bool find_by_mark_iterator(struct sway_container *con,
		void *data) {
	char *mark = data;
	return con->type == C_VIEW && view_has_mark(con->sway_view, mark);
}

bool view_find_and_unmark(char *mark) {
	struct sway_container *container = container_find(&root_container,
		find_by_mark_iterator, mark);
	if (!container) {
		return false;
	}
	struct sway_view *view = container->sway_view;

	for (int i = 0; i < view->marks->length; ++i) {
		char *view_mark = view->marks->items[i];
		if (strcmp(view_mark, mark) == 0) {
			free(view_mark);
			list_del(view->marks, i);
			view_update_marks_textures(view);
			return true;
		}
	}
	return false;
}

void view_clear_marks(struct sway_view *view) {
	for (int i = 0; i < view->marks->length; ++i) {
		free(view->marks->items[i]);
	}
	list_free(view->marks);
	view->marks = create_list();
}

bool view_has_mark(struct sway_view *view, char *mark) {
	for (int i = 0; i < view->marks->length; ++i) {
		char *item = view->marks->items[i];
		if (strcmp(item, mark) == 0) {
			return true;
		}
	}
	return false;
}

static void update_marks_texture(struct sway_view *view,
		struct wlr_texture **texture, struct border_colors *class) {
	struct sway_container *output = container_parent(view->swayc, C_OUTPUT);
	if (!output) {
		return;
	}
	if (*texture) {
		wlr_texture_destroy(*texture);
		*texture = NULL;
	}
	if (!view->marks->length) {
		return;
	}

	size_t len = 0;
	for (int i = 0; i < view->marks->length; ++i) {
		char *mark = view->marks->items[i];
		if (mark[0] != '_') {
			len += strlen(mark) + 2;
		}
	}
	char *buffer = calloc(len + 1, 1);
	char *part = malloc(len + 1);

	if (!sway_assert(buffer && part, "Unable to allocate memory")) {
		free(buffer);
		return;
	}

	for (int i = 0; i < view->marks->length; ++i) {
		char *mark = view->marks->items[i];
		if (mark[0] != '_') {
			sprintf(part, "[%s]", mark);
			strcat(buffer, part);
		}
	}
	free(part);

	double scale = output->sway_output->wlr_output->scale;
	int width = 0;
	int height = view->swayc->title_height * scale;

	cairo_t *c = cairo_create(NULL);
	get_text_size(c, config->font, &width, NULL, scale, false, "%s", buffer);
	cairo_destroy(c);

	cairo_surface_t *surface = cairo_image_surface_create(
			CAIRO_FORMAT_ARGB32, width, height);
	cairo_t *cairo = cairo_create(surface);
	cairo_set_source_rgba(cairo, class->background[0], class->background[1],
			class->background[2], class->background[3]);
	cairo_paint(cairo);
	PangoContext *pango = pango_cairo_create_context(cairo);
	cairo_set_antialias(cairo, CAIRO_ANTIALIAS_BEST);
	cairo_set_source_rgba(cairo, class->text[0], class->text[1],
			class->text[2], class->text[3]);
	cairo_move_to(cairo, 0, 0);

	pango_printf(cairo, config->font, scale, false, "%s", buffer);

	cairo_surface_flush(surface);
	unsigned char *data = cairo_image_surface_get_data(surface);
	int stride = cairo_format_stride_for_width(CAIRO_FORMAT_ARGB32, width);
	struct wlr_renderer *renderer = wlr_backend_get_renderer(
			output->sway_output->wlr_output->backend);
	*texture = wlr_texture_from_pixels(
			renderer, WL_SHM_FORMAT_ARGB8888, stride, width, height, data);
	cairo_surface_destroy(surface);
	g_object_unref(pango);
	cairo_destroy(cairo);
	free(buffer);
}

void view_update_marks_textures(struct sway_view *view) {
	if (!config->show_marks) {
		return;
	}
	update_marks_texture(view, &view->marks_focused,
			&config->border_colors.focused);
	update_marks_texture(view, &view->marks_focused_inactive,
			&config->border_colors.focused_inactive);
	update_marks_texture(view, &view->marks_unfocused,
			&config->border_colors.unfocused);
	update_marks_texture(view, &view->marks_urgent,
			&config->border_colors.urgent);
	container_damage_whole(view->swayc);
}

bool view_is_visible(struct sway_view *view) {
	if (!view->swayc || view->swayc->destroying || !view->swayc->parent) {
		return false;
	}
	struct sway_container *workspace =
		container_parent(view->swayc, C_WORKSPACE);
	// Determine if view is nested inside a floating container which is sticky.
	// A simple floating view will have this ancestry:
	// C_VIEW -> floating -> workspace
	// A more complex ancestry could be:
	// C_VIEW -> C_CONTAINER (tabbed) -> floating -> workspace
	struct sway_container *floater = view->swayc;
	while (floater->parent->type != C_WORKSPACE
			&& floater->parent->parent->type != C_WORKSPACE) {
		floater = floater->parent;
	}
	bool is_sticky = container_is_floating(floater) && floater->is_sticky;
	// Check view isn't in a tabbed or stacked container on an inactive tab
	struct sway_seat *seat = input_manager_current_seat(input_manager);
	struct sway_container *container = view->swayc;
	while (container->type != C_WORKSPACE && container->layout != L_FLOATING) {
		if (container->parent->layout == L_TABBED ||
				container->parent->layout == L_STACKED) {
			if (seat_get_active_child(seat, container->parent) != container) {
				return false;
			}
		}
		container = container->parent;
	}
	// Check view isn't hidden by another fullscreen view
	if (workspace->sway_workspace->fullscreen && !view->is_fullscreen) {
		return false;
	}
	// Check the workspace is visible
	if (!is_sticky) {
		return workspace_is_visible(workspace);
	}
	return true;
}

void view_set_urgent(struct sway_view *view, bool enable) {
	if (view_is_urgent(view) == enable) {
		return;
	}
	if (enable) {
		struct sway_seat *seat = input_manager_current_seat(input_manager);
		if (seat_get_focus(seat) == view->swayc) {
			return;
		}
		clock_gettime(CLOCK_MONOTONIC, &view->urgent);
	} else {
		view->urgent = (struct timespec){ 0 };
		if (view->urgent_timer) {
			wl_event_source_remove(view->urgent_timer);
			view->urgent_timer = NULL;
		}
	}
	container_damage_whole(view->swayc);

	ipc_event_window(view->swayc, "urgent");

	struct sway_container *ws = container_parent(view->swayc, C_WORKSPACE);
	workspace_detect_urgent(ws);
}

bool view_is_urgent(struct sway_view *view) {
	return view->urgent.tv_sec || view->urgent.tv_nsec;
}<|MERGE_RESOLUTION|>--- conflicted
+++ resolved
@@ -596,7 +596,7 @@
 			// CT_ASSIGN_OUTPUT
 			struct sway_container *output = output_by_name(criteria->target);
 			if (output) {
-				focus = seat_get_focus_inactive(seat, output);
+				prev_focus = seat_get_focus_inactive(seat, output);
 			}
 		}
 	}
@@ -617,13 +617,8 @@
 		}
 		target_sibling = target_sibling->parent->parent;
 	}
-<<<<<<< HEAD
 
 	cont = container_view_create(target_sibling, view);
-=======
-	list_free(criterias);
-	cont = container_view_create(focus, view);
->>>>>>> 224ade13
 
 	view->surface = wlr_surface;
 	view->swayc = cont;
@@ -646,16 +641,11 @@
 		view_set_tiled(view, true);
 	}
 
-<<<<<<< HEAD
-	if (prev_focus == target_sibling) {
-		input_manager_set_focus(input_manager, cont);
-=======
-	if (should_focus(view)) {
+	if (should_focus(view) && prev_focus == target_sibling) {
 		input_manager_set_focus(input_manager, cont);
 		if (workspace) {
 			workspace_switch(workspace);
 		}
->>>>>>> 224ade13
 	}
 
 	view_update_title(view, false);
