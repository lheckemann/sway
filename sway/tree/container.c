--- conflicted
+++ resolved
@@ -131,13 +131,8 @@
 	}
 
 	apply_output_config(oc, output);
-<<<<<<< HEAD
-	add_child(&root_container, output);
+	container_add_child(&root_container, output);
 	load_swaybars();
-=======
-
-	container_add_child(&root_container, output);
->>>>>>> 7162b9be
 
 	// Create workspace
 	char *ws_name = workspace_next_name(output->name);
