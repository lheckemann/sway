--- conflicted
+++ resolved
@@ -101,13 +101,9 @@
 	{ "client.focused_inactive", cmd_client_focused_inactive },
 	{ "client.unfocused", cmd_client_unfocused },
 	{ "client.urgent", cmd_client_urgent },
-<<<<<<< HEAD
-=======
 	{ "default_border", cmd_default_border },
->>>>>>> 7f574c53
 	{ "exec", cmd_exec },
 	{ "exec_always", cmd_exec_always },
-	{ "default_border", cmd_default_border },
 	{ "focus_follows_mouse", cmd_focus_follows_mouse },
 	{ "for_window", cmd_for_window },
 	{ "fullscreen", cmd_fullscreen },
