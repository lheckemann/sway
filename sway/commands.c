--- conflicted
+++ resolved
@@ -341,7 +341,6 @@
 	return true;
 }
 
-<<<<<<< HEAD
 static bool cmd_move(struct sway_config *config, int argc, char **argv) {
 	if (!checkarg(argc, "workspace", EXPECTED_EQUAL_TO, 1)) {
 		return false;
@@ -364,7 +363,6 @@
 
 	return true;
 
-=======
 static bool cmd_gaps(struct sway_config *config, int argc, char **argv) {
 	if (!checkarg(argc, "gaps", EXPECTED_AT_LEAST, 1)) {
 		return false;
@@ -401,7 +399,6 @@
 		return false;
 	}
 	return true;
->>>>>>> 1100335e
 }
 
 static bool cmd_kill(struct sway_config *config, int argc, char **argv) {
