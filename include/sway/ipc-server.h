#ifndef _SWAY_IPC_SERVER_H
#define _SWAY_IPC_SERVER_H
#include <sys/socket.h>
#include "sway/tree/container.h"
#include "ipc.h"

struct sway_server;

void ipc_init(struct sway_server *server);

void ipc_terminate(void);

struct sockaddr_un *ipc_user_sockaddr(void);

<<<<<<< HEAD
void ipc_event_workspace(swayc_t *old, swayc_t *new, const char *change);
void ipc_event_window(swayc_t *window, const char *change);
void ipc_event_barconfig_update(struct bar_config *bar);
void ipc_event_mode(const char *mode);
=======
void ipc_event_window(struct sway_container *window, const char *change);
>>>>>>> 7162b9be

#endif<|MERGE_RESOLUTION|>--- conflicted
+++ resolved
@@ -12,13 +12,10 @@
 
 struct sockaddr_un *ipc_user_sockaddr(void);
 
-<<<<<<< HEAD
-void ipc_event_workspace(swayc_t *old, swayc_t *new, const char *change);
-void ipc_event_window(swayc_t *window, const char *change);
+void ipc_event_workspace(struct sway_container *old,
+		struct sway_container *new, const char *change);
+void ipc_event_window(struct sway_container *window, const char *change);
 void ipc_event_barconfig_update(struct bar_config *bar);
 void ipc_event_mode(const char *mode);
-=======
-void ipc_event_window(struct sway_container *window, const char *change);
->>>>>>> 7162b9be
 
 #endif