--- conflicted
+++ resolved
@@ -90,16 +90,14 @@
 	} events;
 };
 
-<<<<<<< HEAD
 // TODO make private and use the container-specific create functions
 struct sway_container *container_create(enum sway_container_type type);
-=======
+
 const char *container_type_to_str(enum sway_container_type type);
 
 // TODO only one container create function and pass the type?
 struct sway_container *container_output_create(
 		struct sway_output *sway_output);
->>>>>>> 2a8985a3
 
 /**
  * Create a new container container. A container container can be a a child of
