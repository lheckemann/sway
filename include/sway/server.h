--- conflicted
+++ resolved
@@ -31,13 +31,11 @@
 	struct wlr_xdg_shell_v6 *xdg_shell_v6;
 	struct wl_listener xdg_shell_v6_surface;
 
-<<<<<<< HEAD
 	struct wlr_xwayland *xwayland;
 	struct wl_listener xwayland_surface;
-=======
+
 	struct wlr_wl_shell *wl_shell;
 	struct wl_listener wl_shell_surface;
->>>>>>> c733e085
 };
 
 struct sway_server server;
@@ -50,10 +48,7 @@
 void output_remove_notify(struct wl_listener *listener, void *data);
 
 void handle_xdg_shell_v6_surface(struct wl_listener *listener, void *data);
-<<<<<<< HEAD
 void handle_xwayland_surface(struct wl_listener *listener, void *data);
-=======
 void handle_wl_shell_surface(struct wl_listener *listener, void *data);
->>>>>>> c733e085
 
 #endif